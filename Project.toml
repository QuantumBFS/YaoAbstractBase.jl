--- conflicted
+++ resolved
@@ -16,11 +16,7 @@
 
 [compat]
 BitBasis = "0.7"
-<<<<<<< HEAD
 LegibleLambdas = "0.3"
-=======
-LegibleLambdas = "0.2, 0.3"
->>>>>>> f837910b
 LuxurySparse = "0.5, 0.6"
 MLStyle = "0.3, 0.4"
 Reexport = "0.2, 1.0"
