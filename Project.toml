name = "YaoBase"
uuid = "a8f54c17-34bc-5a9d-b050-f522fe3f755f"
version = "0.13.3"

[deps]
BitBasis = "50ba71b6-fa0f-514d-ae9a-0916efc90dcf"
LegibleLambdas = "f1f30506-32fe-5131-bd72-7c197988f9e5"
LinearAlgebra = "37e2e46d-f89d-539d-b4ee-838fcccc9c8e"
LuxurySparse = "d05aeea4-b7d4-55ac-b691-9e7fabb07ba2"
MLStyle = "d8e11817-5142-5d16-987a-aa16d5891078"
Random = "9a3f8284-a2c9-5f02-9a11-845980a1fd5c"
SparseArrays = "2f01184e-e22b-5df5-ae63-d93ebab69eaf"
Test = "8dfed614-e22c-5e08-85e1-65c5234f0b40"
TupleTools = "9d95972d-f1c8-5527-a6e0-b4b365fa01f6"

[compat]
BitBasis = "0.6"
LegibleLambdas = "0.2"
<<<<<<< HEAD
LuxurySparse = "0.5"
MLStyle = "0.3,0.4"
=======
LuxurySparse = "0.5, 0.6"
MLStyle = "0.3, 0.4"
MacroTools = "0.5"
>>>>>>> 2292648c
TupleTools = "1.1.0"
julia = "1"

[extras]
Test = "8dfed614-e22c-5e08-85e1-65c5234f0b40"

[targets]
test = ["Test"]<|MERGE_RESOLUTION|>--- conflicted
+++ resolved
@@ -16,14 +16,8 @@
 [compat]
 BitBasis = "0.6"
 LegibleLambdas = "0.2"
-<<<<<<< HEAD
-LuxurySparse = "0.5"
-MLStyle = "0.3,0.4"
-=======
 LuxurySparse = "0.5, 0.6"
 MLStyle = "0.3, 0.4"
-MacroTools = "0.5"
->>>>>>> 2292648c
 TupleTools = "1.1.0"
 julia = "1"
 
